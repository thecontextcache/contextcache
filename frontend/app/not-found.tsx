<<<<<<< HEAD
import Link from 'next/link';
=======
export const runtime = 'edge';
>>>>>>> 42d39391

export default function NotFound() {
  return null;
}<|MERGE_RESOLUTION|>--- conflicted
+++ resolved
@@ -1,8 +1,4 @@
-<<<<<<< HEAD
 import Link from 'next/link';
-=======
-export const runtime = 'edge';
->>>>>>> 42d39391
 
 export default function NotFound() {
   return null;
